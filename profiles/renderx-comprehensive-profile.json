--- conflicted
+++ resolved
@@ -15,12 +15,9 @@
     "integration-flow-validation",
     "runtime-binding-validation",
     "sequence-registration-validation",
-<<<<<<< HEAD
+    "sequence-name-consistency-validation",
     "architecture-violation-detection",
     "cross-component-event-validation",
     "data-contract-validation"
-=======
-    "sequence-name-consistency-validation"
->>>>>>> c8d3c4ad
   ]
 }